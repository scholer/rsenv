--- conflicted
+++ resolved
@@ -28,11 +28,7 @@
     description='Various tools/utilities and modules for work.',
     long_description=long_description,
     # long_description=open('README.txt').read(),
-<<<<<<< HEAD
     version='0.3.0',  # Update for each new version; also update rsenv.__version__ in __init__.py
-=======
-    version='0.3.0',  # Update for each new version
->>>>>>> 8a769487
     packages=['rsenv'],  # List all packages (directories) to include in the source dist.
     url='https://github.com/scholer/rsenv',
     # download_url='https://github.com/scholer/rsenv/tarball/0.1.0',
