#!/usr/bin/env python
# -*- coding: utf-8 -*-

#    Copyright 2016 Rasmus Scholer Sorensen, rasmusscholer@gmail.com
#
#    This program is free software: you can redistribute it and/or modify
#    it under the terms of the GNU General Public License as published by
#    the Free Software Foundation, either version 3 of the License, or
#    (at your option) any later version.
#
#    This program is distributed in the hope that it will be useful,
#    but WITHOUT ANY WARRANTY; without even the implied warranty of
#    MERCHANTABILITY or FITNESS FOR A PARTICULAR PURPOSE.  See the
#    GNU General Public License for more details.
#
#    You should have received a copy of the GNU General Public License
#


# It is nice to also have this module available from here, even though it is specific to IDT ordersheets:
<<<<<<< HEAD
from rsenv.web.IDT import convert_idt_xlsx_ordersheet_to_csv

import pptx_downsizer
=======
# from rsenv.web.IDT import convert_idt_xlsx_ordersheet_to_csv
>>>>>>> da367a05
<|MERGE_RESOLUTION|>--- conflicted
+++ resolved
@@ -18,10 +18,7 @@
 
 
 # It is nice to also have this module available from here, even though it is specific to IDT ordersheets:
-<<<<<<< HEAD
-from rsenv.web.IDT import convert_idt_xlsx_ordersheet_to_csv
+# from rsenv.web.IDT import convert_idt_xlsx_ordersheet_to_csv
+# from rsenv.web.IDT import convert_idt_xlsx_ordersheet_to_csv
 
-import pptx_downsizer
-=======
-# from rsenv.web.IDT import convert_idt_xlsx_ordersheet_to_csv
->>>>>>> da367a05
+import pptx_downsizer